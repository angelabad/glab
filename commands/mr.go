package commands

import (
	"bufio"
	"fmt"
	"github.com/logrusorgru/aurora"
	"github.com/xanzy/go-gitlab"
	"log"
	"net/url"
	"os"
	"strings"
	"text/tabwriter"
)

func displayMergeRequest(hm *gitlab.MergeRequest) {
	duration := TimeAgo(*hm.CreatedAt)
	if hm.State == "opened" {
		fmt.Println(aurora.Green(fmt.Sprint("#", hm.IID)), hm.Title, aurora.Cyan("("+hm.SourceBranch+")"), aurora.Magenta(duration))
	} else {
		fmt.Println(aurora.Red(fmt.Sprint("#", hm.IID)), hm.Title, aurora.Cyan("("+hm.SourceBranch+")"), aurora.Magenta(duration))
	}
}

func displayAllMergeRequests(m []*gitlab.MergeRequest) {
	// initialize tabwriter
	w := new(tabwriter.Writer)

	// minwidth, tabwidth, padding, padchar, flags
	w.Init(os.Stdout, 8, 8, 0, '\t', 0)

	defer w.Flush()
	if len(m) > 0 {
		fmt.Printf("Showing mergeRequests %d of %d on %s\n\n", len(m), len(m), getRepo())
		for _, issue := range m {
			labels := issue.Labels
			duration := TimeAgo(*issue.CreatedAt)
			if issue.State == "opened" {
				_, _ = fmt.Fprintln(w, aurora.Green(fmt.Sprint("#", issue.IID)), "\t", issue.Title, "\t", aurora.Magenta(labels), "\t", aurora.Magenta(duration))
			} else {
				_, _ = fmt.Fprintln(w, aurora.Red(fmt.Sprint("#", issue.IID)), "\t", issue.Title, "\t", aurora.Magenta(labels), "\t", aurora.Magenta(duration))
			}
		}
	} else {
		fmt.Println("No Merge Requests available on " + getRepo())
	}
}

func createMergeRequest(cmdArgs map[string]string, _ map[int]string) {
	l := &gitlab.CreateMergeRequestOptions{}
	reader := bufio.NewReader(os.Stdin)
	var sourceBranch string
	var targetBranch string
	var mergeTitle string
	var mergeLabel string
	var mergeDescription string
	if !CommandArgExists(cmdArgs, "title") {
		fmt.Print(aurora.Cyan("Title" + "\n" + "-> "))
		mergeTitle, _ = reader.ReadString('\n')
	} else {
		mergeTitle = strings.Trim(cmdArgs["title"], " ")
	}
	if !CommandArgExists(cmdArgs, "label") {
		fmt.Print(aurora.Cyan("Label(s) [Comma Separated]" + "\n" + "-> "))
		mergeLabel, _ = reader.ReadString('\n')
	} else {
		mergeLabel = strings.Trim(cmdArgs["label"], "[] ")
	}
	mergeTitle = strings.ReplaceAll(mergeTitle, "\n", "")
	fmt.Println()
	if !CommandArgExists(cmdArgs, "description") {
		fmt.Println(aurora.Cyan("Description"), aurora.Yellow("[info: Type `exit` to close]"))
		for {
			fmt.Print(aurora.Cyan("-> "))
			input, _ := reader.ReadString('\n')
			// convert CRLF to LF
			input = strings.ReplaceAll(input, "\n", "")
			if strings.Compare("exit", input) == 0 {
				break
			}
			mergeDescription += "\n" + input
		}
	} else {
		mergeDescription = strings.Trim(cmdArgs["description"], " ")
	}
	if !CommandArgExists(cmdArgs, "source") {
		if CommandArgExists(cmdArgs, "create-branch") {
			sourceBranch = ReplaceNonAlphaNumericChars(mergeTitle, "-")
		} else {
			fmt.Print(aurora.Cyan("Source Branch"))
			fmt.Print(aurora.Yellow("-> "))
			sourceBranch, _ = reader.ReadString('\n')
		}
	} else {
		sourceBranch = strings.Trim(cmdArgs["source"], "[] ")
	}
	if !CommandArgExists(cmdArgs, "target") {
		fmt.Print(aurora.Cyan("Target Branch"))
		fmt.Print(aurora.Yellow("-> "))
		targetBranch, _ = reader.ReadString('\n')
	} else {
		targetBranch = strings.Trim(cmdArgs["target"], "[] ")
	}
	targetBranch = strings.ReplaceAll(targetBranch, "\n", "")
	sourceBranch = strings.ReplaceAll(sourceBranch, "\n", "")
	l.Title = gitlab.String(mergeTitle)
	l.Description = gitlab.String(mergeDescription)
	l.Labels = &gitlab.Labels{mergeLabel}
	l.SourceBranch = gitlab.String(sourceBranch)
	l.TargetBranch = gitlab.String(targetBranch)
	if CommandArgExists(cmdArgs, "milestone") {
		l.MilestoneID = gitlab.Int(stringToInt(cmdArgs["milestone"]))
	}
	if CommandArgExists(cmdArgs, "allow-collaboration") {
		l.AllowCollaboration = gitlab.Bool(true)
	}
	if CommandArgExists(cmdArgs, "remove-source-branch") {
		l.RemoveSourceBranch = gitlab.Bool(true)
	}
	if CommandArgExists(cmdArgs, "target-project") {
		l.TargetProjectID = gitlab.Int(stringToInt(cmdArgs["target-project"]))
	}
	if CommandArgExists(cmdArgs, "assigns") {
		assignID := cmdArgs["assigns"]
		arrIds := strings.Split(strings.Trim(assignID, "[] "), ",")
		var t2 []int

		for _, i := range arrIds {
			j := stringToInt(i)
			t2 = append(t2, j)
		}
		l.AssigneeIDs = t2
	}

	git, repo := InitGitlabClient()
	if CommandArgExists(cmdArgs, "create-branch") {
		lb := &gitlab.CreateBranchOptions{
			Branch: gitlab.String(sourceBranch),
			Ref:    gitlab.String(targetBranch),
		}
		fmt.Println("Creating related branch...")
		branch, resp, _ := git.Branches.CreateBranch(repo, lb)
		if resp.StatusCode == 201 {
			fmt.Println("Branch created: ", branch.WebURL)
		} else {
			fmt.Println("Error creating branch: ", resp.Status)
		}

	}

	mr, _, err := git.MergeRequests.CreateMergeRequest(repo, l)
	if err != nil {
		log.Fatal(err)
	}
	displayMergeRequest(mr)
}

func acceptMergeRequest(cmdArgs map[string]string, arrFlags map[int]string) {
	mergeID := strings.Trim(arrFlags[1], " ")
	params := url.Values{}
	l := &gitlab.AcceptMergeRequestOptions{}
	if CommandArgExists(cmdArgs, "message") {
		l.MergeCommitMessage = gitlab.String(cmdArgs["message"])
	}
	if CommandArgExists(cmdArgs, "squash-message") {
		l.SquashCommitMessage = gitlab.String(cmdArgs["squash-message"])
	}
	if CommandArgExists(cmdArgs, "squash") {
		l.Squash = gitlab.Bool(true)
	}
	if CommandArgExists(cmdArgs, "remove-source-branch") {
		l.ShouldRemoveSourceBranch = gitlab.Bool(true)
	}
	if CommandArgExists(cmdArgs, "when-pipeline-succeed") {
		l.MergeWhenPipelineSucceeds = gitlab.Bool(true)
	}
	if CommandArgExists(cmdArgs, "sha") {
		params.Add("sha", cmdArgs["sha"])
		l.SHA = gitlab.String(cmdArgs["sha"])
	}
	git, repo := InitGitlabClient()
	mr, resp, _ := git.MergeRequests.AcceptMergeRequest(repo, stringToInt(mergeID), l)

	fmt.Println(aurora.Yellow("Accepting Merge Request #" + mergeID + "..."))

	if resp.StatusCode == 200 {
		fmt.Println(aurora.Green("Merge Request accepted successfully"))
		displayMergeRequest(mr)
	} else if resp.StatusCode == 405 {
		fmt.Println("Merge request cannot be merged")
	} else if resp.StatusCode == 401 {
		fmt.Println("You don't have enough permission to accept this merge request")
	} else if resp.StatusCode == 406 {
		fmt.Println("Branch cannot be merged. There are merge conflicts.")
	} else {
		fmt.Println(resp)
	}
}

func approveMergeRequest(cmdArgs map[string]string, arrFlags map[int]string) {
	mergeID := strings.Trim(arrFlags[1], " ")
	l := &gitlab.ApproveMergeRequestOptions{}
	if CommandArgExists(cmdArgs, "sha") {
		l.SHA = gitlab.String(cmdArgs["sha"])
	}

	fmt.Println(aurora.Yellow("Approving Merge Request #" + mergeID + "..."))
	git, repo := InitGitlabClient()
	_, resp, _ := git.MergeRequestApprovals.ApproveMergeRequest(repo, stringToInt(mergeID), l)
	if resp != nil {
		if resp.StatusCode == 201 {
			fmt.Println(aurora.Green("Merge Request approved successfully"))
		} else if resp.StatusCode == 405 {
			fmt.Println("Merge request cannot be approved")
		} else if resp.StatusCode == 401 {
			fmt.Println("Merge request already approved or you don't have enough permission to approve this merge request")
		} else {
			fmt.Println(resp.Status)
		}
	} else {
		fmt.Println(resp)
	}
}

func revokeMergeRequest(cmdArgs map[string]string, arrFlags map[int]string) {
	mergeID := strings.Trim(arrFlags[1], " ")

	fmt.Println(aurora.Yellow("Revoking approval for Merge Request #" + mergeID + "..."))
	git, repo := InitGitlabClient()
	resp, _ := git.MergeRequestApprovals.UnapproveMergeRequest(repo, stringToInt(mergeID))
	if resp != nil {
		if resp.StatusCode == 201 {
			fmt.Println(aurora.Green("Merge Request approval revoked successfully"))
		} else if resp.StatusCode == 405 {
			fmt.Println("Merge request cannot be unapproved")
		} else if resp.StatusCode == 401 {
			fmt.Println("Merge request already unapproved or you don't have enough permission to unapprove this merge request")
		} else {
			fmt.Println(resp.Status)
		}
	} else {
		fmt.Println(resp)
	}
}

func listMergeRequests(cmdArgs map[string]string, _ map[int]string) {
	var state = "all"
	if CommandArgExists(cmdArgs, "closed") {
		state = "closed"
	} else {
		state = "opened"
	}

	l := &gitlab.ListProjectMergeRequestsOptions{
		State: gitlab.String(state),
	}
	if CommandArgExists(cmdArgs, "label") || CommandArgExists(cmdArgs, "labels") {
		label := gitlab.Labels{
			cmdArgs["label"],
		}
		l.Labels = &label
	}
	if CommandArgExists(cmdArgs, "milestone") {
		l.Milestone = gitlab.String(cmdArgs["milestone"])
	}

	git, repo := InitGitlabClient()
	// Create new label
	mergeRequests, _, err := git.MergeRequests.ListProjectMergeRequests(repo, l)
	if err != nil {
		log.Fatal(err)
	}
	displayAllMergeRequests(mergeRequests)
}

func issuesRelatedMergeRequest(cmdArgs map[string]string, arrFlags map[int]string) {
	mergeID := strings.Trim(arrFlags[1], " ")
	l := &gitlab.GetIssuesClosedOnMergeOptions{}
	git, repo := InitGitlabClient()
	mr, _, err := git.MergeRequests.GetIssuesClosedOnMerge(repo, stringToInt(mergeID), l)
	if err != nil {
		log.Fatal(err)
	}
	displayAllIssues(mr)
}

<<<<<<< HEAD
func updateMergeRequest(cmdArgs map[string]string, arrFlags map[int]string) {
	mergeID := strings.Trim(arrFlags[1], " ")
	l := &gitlab.UpdateMergeRequestOptions {}
	if CommandArgExists(cmdArgs, "title") {
		l.Title = gitlab.String(cmdArgs["title"])
	}
	if CommandArgExists(cmdArgs, "lock-discussion") {
		l.DiscussionLocked = gitlab.Bool(true)
	}
	if CommandArgExists(cmdArgs, "description") {
		l.Description = gitlab.String(cmdArgs["description"])
	}
	git, repo := InitGitlabClient()
	mr, _, err := git.MergeRequests.UpdateMergeRequest(repo, stringToInt(mergeID), l)
	if err != nil {
		log.Fatal(err)
	}
	displayMergeRequest(mr)
}


=======
>>>>>>> 136624b5
func deleteMergeRequest(cmdArgs map[string]string, arrFlags map[int]string) {
	mergeID := strings.Trim(arrFlags[1], " ")
	git, repo := InitGitlabClient()

	if CommandArgExists(cmdArgs, mergeID) {
		arrIds := strings.Split(strings.Trim(mergeID, "[] "), ",")
		for _, i2 := range arrIds {
			fmt.Println("Deleting Merge Request #" + i2)
			issue, _ := git.MergeRequests.DeleteMergeRequest(repo, stringToInt(i2))
			if issue.StatusCode == 204 {
				fmt.Println(aurora.Green("Merge Request Deleted Successfully"))
			} else if issue.StatusCode == 404 {
				fmt.Println(aurora.Red("Merge Request does not exist"))
			} else {
				fmt.Println(aurora.Red("Could not complete request."))
			}
		}
	} else {
		fmt.Println(aurora.Red("Invalid command"))
		fmt.Println("Usage: glab issue delete <issue-id>")
	}
}

func subscribeMergeRequest(cmdArgs map[string]string, arrFlags map[int]string) {
	mergeID := strings.Trim(arrFlags[1], " ")
	git, repo := InitGitlabClient()
	if CommandArgExists(cmdArgs, mergeID) {
		arrIds := strings.Split(strings.Trim(mergeID, "[] "), ",")
		for _, i2 := range arrIds {
			fmt.Println("Subscribing Merge Request #" + i2)
			issue, resp, _ := git.MergeRequests.SubscribeToMergeRequest(repo, stringToInt(i2), nil)

			if resp.StatusCode == 204 {
				bodyString := resp.Body
				fmt.Println(bodyString)
				fmt.Println(aurora.Green("You have successfully subscribe to merge request #" + i2))
				displayMergeRequest(issue)
			} else if resp.StatusCode == 404 {
				fmt.Println(aurora.Red("MergeRequest does not exist"))
			} else {
				fmt.Println(aurora.Red("Could not complete request."), resp.Status)
			}
		}
	} else {
		fmt.Println(aurora.Red("Invalid command"))
		fmt.Println("Usage: glab issue subscribe <issue-id>")
	}
}

func unsubscribeMergeRequest(cmdArgs map[string]string, arrFlags map[int]string) {
	mergeID := strings.Trim(arrFlags[1], " ")
	git, repo := InitGitlabClient()
	if CommandArgExists(cmdArgs, mergeID) {
		arrIds := strings.Split(strings.Trim(mergeID, "[] "), ",")
		for _, i2 := range arrIds {
			fmt.Println("Unsubscribing Merge Request #" + i2)
			issue, resp, _ := git.MergeRequests.UnsubscribeFromMergeRequest(repo, stringToInt(i2))

			if resp.StatusCode == 204 {
				bodyString := resp.Body
				fmt.Println(bodyString)
				fmt.Println(aurora.Green("You have successfully unsubscribe to issue #" + i2))
				displayMergeRequest(issue)
			} else if resp.StatusCode == 404 {
				fmt.Println(aurora.Red("MergeRequest does not exist"))
			} else {
				fmt.Println(aurora.Red("Could not complete request."), resp.Status)
			}
		}
	} else {
		fmt.Println(aurora.Red("Invalid command"))
		fmt.Println("Usage: glab issue unsubscribe <issue-id>")
	}
}

func changeMergeRequestState(cmdArgs map[string]string, arrFlags map[int]string) {
	mergeID := strings.Trim(arrFlags[1], " ")
	git, repo := InitGitlabClient()
	if CommandArgExists(cmdArgs, mergeID) {
		reqType := arrFlags[0]
		l := &gitlab.UpdateMergeRequestOptions{}
		if reqType == "close" {
			l.StateEvent = gitlab.String("close")
		} else {
			l.StateEvent = gitlab.String("reopen")
		}
		arrIds := strings.Split(strings.Trim(mergeID, "[] "), ",")
		for _, i2 := range arrIds {
			fmt.Println("Updating Merge request...")
			mr, resp, _ := git.MergeRequests.UpdateMergeRequest(repo, stringToInt(i2), l)
			if resp.StatusCode == 200 {
				fmt.Println(aurora.Green("You have successfully updated merge request #" + i2))
				displayMergeRequest(mr)
			} else if resp.StatusCode == 404 {
				fmt.Println(aurora.Red("MergeRequest does not exist"))
			} else {
				fmt.Println("Could not complete request: ", resp)
			}
		}
	} else {
		fmt.Println(aurora.Red("Invalid command"))
		fmt.Println("Usage: glab mr <state> <merge-id>")
	}
}

// ExecMergeRequest is exported
func ExecMergeRequest(cmdArgs map[string]string, arrCmd map[int]string) {
	commandList := map[interface{}]func(map[string]string, map[int]string){
		"create":      createMergeRequest,
		"list":        listMergeRequests,
		"ls":          listMergeRequests,
		"delete":      deleteMergeRequest,
		"subscribe":   subscribeMergeRequest,
		"unsubscribe": unsubscribeMergeRequest,
		"accept":      acceptMergeRequest,
		"merge":       acceptMergeRequest,
		"close":       changeMergeRequestState,
		"reopen":      changeMergeRequestState,
		"issues":      issuesRelatedMergeRequest,
		"approve":     approveMergeRequest,
		"revoke":      revokeMergeRequest,
		"update":      updateMergeRequest,
	}
	if _, ok := commandList[arrCmd[0]]; ok {
		commandList[arrCmd[0]](cmdArgs, arrCmd)
	} else {
		fmt.Println(arrCmd[0]+":", "Invalid Command")
	}
}<|MERGE_RESOLUTION|>--- conflicted
+++ resolved
@@ -283,7 +283,6 @@
 	displayAllIssues(mr)
 }
 
-<<<<<<< HEAD
 func updateMergeRequest(cmdArgs map[string]string, arrFlags map[int]string) {
 	mergeID := strings.Trim(arrFlags[1], " ")
 	l := &gitlab.UpdateMergeRequestOptions {}
@@ -304,9 +303,6 @@
 	displayMergeRequest(mr)
 }
 
-
-=======
->>>>>>> 136624b5
 func deleteMergeRequest(cmdArgs map[string]string, arrFlags map[int]string) {
 	mergeID := strings.Trim(arrFlags[1], " ")
 	git, repo := InitGitlabClient()
