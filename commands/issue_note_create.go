package commands

import (
	"errors"
	"fmt"
	"github.com/spf13/cobra"
	gitlab "github.com/xanzy/go-gitlab"
	"glab/internal/git"
	"glab/internal/manip"
)

var issueNoteCreateCmd = &cobra.Command{
	Use:     "note <issue-id>",
	Aliases: []string{"comment"},
	Short:   "Add a comment or note to an issue on Gitlab",
	Long:    ``,
	Args:    cobra.ExactArgs(1),
	RunE: func(cmd *cobra.Command, args []string) error {

		gitlabClient, repo := git.InitGitlabClient()
		mID := args[0]
		body, err := cmd.Flags().GetString("message")
		if r, _ := cmd.Flags().GetString("repo"); r != "" {
			repo = r
		}
		if err != nil {
			return err
		}
		mr, _, err := gitlabClient.Issues.GetIssue(repo, manip.StringToInt(mID))
		if err != nil {
			return err
		}
		if body == "" {
			body = manip.Editor(manip.EditorOptions{
				Label:    "Note Message:",
				Help:     "Enter the note message. ",
				FileName: "ISSUE_NOTE_EDITMSG",
			})
		}
		if body == "" {
			return errors.New("aborted... Note is empty")
		}

		noteInfo, _, err := gitlabClient.Notes.CreateIssueNote(repo, manip.StringToInt(mID), &gitlab.CreateIssueNoteOptions{
			Body: &body,
		})
		if err != nil {
			return err
		}
<<<<<<< HEAD
		fmt.Printf("%s#note_%d\n",mr.WebURL, noteInfo.ID)
		return nil
=======
		fmt.Printf("%s#note_%d\n", mr.WebURL, noteInfo.ID)
>>>>>>> 37da1564
	},
}

func init() {
	issueNoteCreateCmd.Flags().StringP("message", "m", "", "Comment/Note message")
	issueCmd.AddCommand(issueNoteCreateCmd)
}<|MERGE_RESOLUTION|>--- conflicted
+++ resolved
@@ -47,12 +47,8 @@
 		if err != nil {
 			return err
 		}
-<<<<<<< HEAD
-		fmt.Printf("%s#note_%d\n",mr.WebURL, noteInfo.ID)
+		fmt.Printf("%s#note_%d\n", mr.WebURL, noteInfo.ID)
 		return nil
-=======
-		fmt.Printf("%s#note_%d\n", mr.WebURL, noteInfo.ID)
->>>>>>> 37da1564
 	},
 }
 
